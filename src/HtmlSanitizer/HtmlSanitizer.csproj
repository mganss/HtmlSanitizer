﻿<Project Sdk="Microsoft.NET.Sdk">

  <PropertyGroup>
    <Description>Cleans HTML from constructs that can be used for cross site scripting (XSS)</Description>
    <Copyright>Copyright 2013-2018 Michael Ganss</Copyright>
    <AssemblyTitle>HtmlSanitizer</AssemblyTitle>
    <VersionPrefix>1.0.0-VERSION</VersionPrefix>
    <Authors>Michael Ganss</Authors>
    <TargetFrameworks>net40;net45;netstandard1.3;netstandard2.0;</TargetFrameworks>
    <AssemblyName>HtmlSanitizer</AssemblyName>
    <AssemblyOriginatorKeyFile>HtmlSanitizer.snk</AssemblyOriginatorKeyFile>
    <SignAssembly>true</SignAssembly>
    <PublicSign Condition=" '$(OS)' != 'Windows_NT' ">true</PublicSign>
    <PackageId>HtmlSanitizer</PackageId>
    <PackageTags>xss;anti;antixss;html;security</PackageTags>
    <PackageProjectUrl>https://github.com/mganss/HtmlSanitizer</PackageProjectUrl>
    <PackageLicenseUrl>https://raw.github.com/mganss/HtmlSanitizer/master/LICENSE.md</PackageLicenseUrl>
    <RepositoryType>git</RepositoryType>
    <RepositoryUrl>git://github.com/mganss/HtmlSanitizer</RepositoryUrl>
    <PackageTargetFallback Condition=" '$(TargetFramework)' == 'netstandard1.3' ">$(PackageTargetFallback);dotnet</PackageTargetFallback>
    <GenerateAssemblyVersionAttribute>false</GenerateAssemblyVersionAttribute>
    <AppConfig Condition="'$(TargetFramework)' == 'net40'">app.net40.config</AppConfig>
    <AutoUnifyAssemblyReferences Condition="'$(TargetFramework)' == 'net40'">false</AutoUnifyAssemblyReferences>
    <RootNamespace>Ganss.XSS</RootNamespace>
    <GenerateDocumentationFile>true</GenerateDocumentationFile>
    <DocumentationFile>bin\$(Configuration)\$(TargetFramework)\HtmlSanitizer.xml</DocumentationFile>
  </PropertyGroup>

  <ItemGroup>
<<<<<<< HEAD
    <Reference Include="AngleSharp, Version=0.10.0.0, Culture=neutral, PublicKeyToken=e83494dcdc6d31ea, processorArchitecture=MSIL">
      <SpecificVersion>False</SpecificVersion>
      <HintPath>..\..\..\AngleSharp.Css\src\AngleSharp.Css\bin\Debug\AngleSharp.dll</HintPath>
    </Reference>
    <Reference Include="AngleSharp.Css">
      <HintPath>..\..\..\AngleSharp.Css\src\AngleSharp.Css\bin\Debug\AngleSharp.Css.dll</HintPath>
    </Reference>
    <PackageReference Include="AngleSharp" Version="[0.9.9]" />
=======
    <PackageReference Include="AngleSharp" Version="[0.9.11]" />
>>>>>>> f4eeace2
  </ItemGroup>

  <ItemGroup Condition=" '$(TargetFramework)' == 'net40' ">
    <Reference Include="System" />
    <Reference Include="Microsoft.CSharp" />
  </ItemGroup>

  <ItemGroup Condition=" '$(TargetFramework)' == 'net45' ">
    <Reference Include="System" />
    <Reference Include="Microsoft.CSharp" />
  </ItemGroup>

  <PropertyGroup Condition=" '$(TargetFramework)' == 'netstandard1.3' ">
    <DefineConstants>$(DefineConstants);NETSTANDARD</DefineConstants>
  </PropertyGroup>

  <ItemGroup Condition=" '$(TargetFramework)' == 'netstandard1.3' ">
    <PackageReference Include="System.ComponentModel" Version="4.3.0" />
  </ItemGroup>

</Project><|MERGE_RESOLUTION|>--- conflicted
+++ resolved
@@ -6,7 +6,7 @@
     <AssemblyTitle>HtmlSanitizer</AssemblyTitle>
     <VersionPrefix>1.0.0-VERSION</VersionPrefix>
     <Authors>Michael Ganss</Authors>
-    <TargetFrameworks>net40;net45;netstandard1.3;netstandard2.0;</TargetFrameworks>
+    <TargetFrameworks>net46;netstandard2.0</TargetFrameworks>
     <AssemblyName>HtmlSanitizer</AssemblyName>
     <AssemblyOriginatorKeyFile>HtmlSanitizer.snk</AssemblyOriginatorKeyFile>
     <SignAssembly>true</SignAssembly>
@@ -17,46 +17,21 @@
     <PackageLicenseUrl>https://raw.github.com/mganss/HtmlSanitizer/master/LICENSE.md</PackageLicenseUrl>
     <RepositoryType>git</RepositoryType>
     <RepositoryUrl>git://github.com/mganss/HtmlSanitizer</RepositoryUrl>
-    <PackageTargetFallback Condition=" '$(TargetFramework)' == 'netstandard1.3' ">$(PackageTargetFallback);dotnet</PackageTargetFallback>
     <GenerateAssemblyVersionAttribute>false</GenerateAssemblyVersionAttribute>
-    <AppConfig Condition="'$(TargetFramework)' == 'net40'">app.net40.config</AppConfig>
-    <AutoUnifyAssemblyReferences Condition="'$(TargetFramework)' == 'net40'">false</AutoUnifyAssemblyReferences>
     <RootNamespace>Ganss.XSS</RootNamespace>
     <GenerateDocumentationFile>true</GenerateDocumentationFile>
     <DocumentationFile>bin\$(Configuration)\$(TargetFramework)\HtmlSanitizer.xml</DocumentationFile>
   </PropertyGroup>
 
   <ItemGroup>
-<<<<<<< HEAD
-    <Reference Include="AngleSharp, Version=0.10.0.0, Culture=neutral, PublicKeyToken=e83494dcdc6d31ea, processorArchitecture=MSIL">
-      <SpecificVersion>False</SpecificVersion>
-      <HintPath>..\..\..\AngleSharp.Css\src\AngleSharp.Css\bin\Debug\AngleSharp.dll</HintPath>
-    </Reference>
-    <Reference Include="AngleSharp.Css">
-      <HintPath>..\..\..\AngleSharp.Css\src\AngleSharp.Css\bin\Debug\AngleSharp.Css.dll</HintPath>
-    </Reference>
-    <PackageReference Include="AngleSharp" Version="[0.9.9]" />
-=======
-    <PackageReference Include="AngleSharp" Version="[0.9.11]" />
->>>>>>> f4eeace2
+    <PackageReference Include="AngleSharp" Version="[0.10.0]" />
+    <PackageReference Include="AngleSharp.Css" Version="[0.10.0]" />
+    <PackageReference Include="System.Text.Encoding.CodePages" Version="4.5.0" />
   </ItemGroup>
 
-  <ItemGroup Condition=" '$(TargetFramework)' == 'net40' ">
+  <ItemGroup Condition=" '$(TargetFramework)' == 'net46' ">
     <Reference Include="System" />
     <Reference Include="Microsoft.CSharp" />
   </ItemGroup>
 
-  <ItemGroup Condition=" '$(TargetFramework)' == 'net45' ">
-    <Reference Include="System" />
-    <Reference Include="Microsoft.CSharp" />
-  </ItemGroup>
-
-  <PropertyGroup Condition=" '$(TargetFramework)' == 'netstandard1.3' ">
-    <DefineConstants>$(DefineConstants);NETSTANDARD</DefineConstants>
-  </PropertyGroup>
-
-  <ItemGroup Condition=" '$(TargetFramework)' == 'netstandard1.3' ">
-    <PackageReference Include="System.ComponentModel" Version="4.3.0" />
-  </ItemGroup>
-
 </Project>